--- conflicted
+++ resolved
@@ -88,19 +88,11 @@
 | `BUCKET_NAME`           | S3 Bucket used to store zipped `Dockerrun.aws.json`. |
 
 There are also environment secrets for each environment (`staging`, `staging-alt`, `release`, `uat`):
-<<<<<<< HEAD
-| Secret | Description|
-|:---------|------------|
-|`APP_NAME`|Application name for the environment.|
-|`DEPLOY_ENV`|Deployment environment on elastic beanstalk.|
-|`REACT_APP_FORMSG_SDK_MODE`| Determines the keys used in the formsg SDK. Set either `production` or `staging`.|
-=======
 | Secret                      | Description                                                                       |
 | :-------------------------- | --------------------------------------------------------------------------------- |
 | `APP_NAME`                  | Application name for the environment.                                             |
 | `DEPLOY_ENV`                | Deployment environment on elastic beanstalk.                                      |
 | `REACT_APP_FORMSG_SDK_MODE` | Determines the keys used in the formsg SDK. Set either `production` or `staging`. |
->>>>>>> b38a101a
 
 ## Environment Variables
 
@@ -274,8 +266,8 @@
 
 [Google Analytics](https://analytics.google.com/analytics/web) is used to track website traffic. Examples of events include number of visits to various forms, number of successful submissions and number of submission failures.
 
-| Variable                   | Description                   |
-| :------------------------- | ----------------------------- |
+| Variable                  | Description                   |
+| :------------------------ | ----------------------------- |
 | `VITE_APP_GA_TRACKING_ID` | Google Analytics tracking ID. |
 
 #### Sentry.io
