--- conflicted
+++ resolved
@@ -17,11 +17,7 @@
      * Maximum time expect() should wait for the condition to be met.
      * For example in `await expect(locator).toHaveText();`
      */
-<<<<<<< HEAD
-    timeout: 3000,
-=======
     timeout: 5 * 1000,
->>>>>>> 7284af03
   },
   /* Run tests in files in parallel */
   fullyParallel: true,
