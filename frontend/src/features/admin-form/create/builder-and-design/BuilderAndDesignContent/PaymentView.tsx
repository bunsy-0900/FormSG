import { useCallback, useEffect, useRef } from 'react'
import { FormProvider, useForm } from 'react-hook-form'
import { BiCog, BiTrash } from 'react-icons/bi'
import { Box, ButtonGroup, Collapse, Flex } from '@chakra-ui/react'

import { FormFieldDto, FormResponseMode } from '~shared/types'

import { useIsMobile } from '~hooks/useIsMobile'
import IconButton from '~components/IconButton'
import Tooltip from '~components/Tooltip'
import { PaymentPreview } from '~templates/Field/PaymentPreview/PaymentPreview'

import { useAdminForm } from '~features/admin-form/common/queries'

import {
  CreatePageSidebarContextProps,
  useCreatePageSidebar,
} from '../../common/CreatePageSidebarContext'
import { useBuilderAndDesignContext } from '../BuilderAndDesignContext'
import {
  dataSelector,
  PaymentState,
  setToEditingPaymentSelector,
  stateSelector,
  usePaymentStore,
} from '../BuilderAndDesignDrawer/FieldListDrawer/field-panels/PaymentPanel'
import { FieldListTabIndex } from '../constants'
import {
  DesignState,
  setStateSelector as setDesignStateSelector,
  useDesignStore,
} from '../useDesignStore'
import { isDirtySelector, useDirtyFieldStore } from '../useDirtyFieldStore'
import {
  setToInactiveSelector as setFieldBuilderToInactiveSelector,
  useFieldBuilderStore,
} from '../useFieldBuilderStore'

export const PaymentView = () => {
  const { data: form } = useAdminForm()
  const { handleBuilderClick, setFieldListTabIndex } = useCreatePageSidebar()
  const { paymentFromStore, paymentState, setToEditingPayment } =
    usePaymentStore((state) => ({
      paymentFromStore: dataSelector(state),
      paymentState: stateSelector(state),
      setToEditingPayment: setToEditingPaymentSelector(state),
    }))

  const setFieldBuilderToInactive = useFieldBuilderStore(
    setFieldBuilderToInactiveSelector,
  )
  const setDesignState = useDesignStore(setDesignStateSelector)
  const isDirty = useDirtyFieldStore(isDirtySelector)

  const isMobile = useIsMobile()

  const formMethods = useForm<FormFieldDto>({
    mode: 'onChange',
  })

  const paymentRef = useRef<HTMLDivElement | null>(null)

  useEffect(() => {
    if (paymentState === PaymentState.EditingPayment) {
      paymentRef.current?.scrollIntoView({ block: 'nearest' })
    }
  }, [paymentState])

  if (form?.responseMode !== FormResponseMode.Encrypt) return null

  const isActive = paymentState === PaymentState.EditingPayment

  const paymentDetails = paymentFromStore ?? form.payments_field

  const isDirtyAndPaymentInactive =
    isDirty && paymentState === PaymentState.Inactive

  const handlePaymentClick = () => {
    if (isDirtyAndPaymentInactive) {
      return setToEditingPayment(true)
    }

    setToEditingPayment()
    setFieldBuilderToInactive()
    setDesignState(DesignState.Inactive)

<<<<<<< HEAD
    handleClose(false)
    handleBuilderClick(false)
    setFieldListTabIndex(
      paymentDetails.version === 1
        ? FieldListTabIndex.Payments
        : FieldListTabIndex.PaymentsV2,
    )
=======
    if (!isMobile) handleBuilderClick(false)
    setFieldListTabIndex(FieldListTabIndex.Payments)
>>>>>>> 0409f505
  }

  // if payment isn't enabled or payment builder isn't opened
  if (!paymentDetails.enabled && paymentState !== PaymentState.EditingPayment)
    return null

  const paymentDetailsWithPlaceholderPreview: typeof paymentDetails = {
    ...paymentDetails,
    name: paymentDetails.name || 'Product/service name',
  }
  return (
    <Box w="100%" maxW="57rem" alignSelf="center" ref={paymentRef}>
      <FormProvider {...formMethods}>
        <Box mt="2.5rem" bg="white" py="2.5rem" px="1.5rem">
          <Box
            transition="background 0.2s ease"
            _hover={{ bg: 'secondary.100', cursor: 'pointer' }}
            borderRadius="4px"
            _active={{
              bg: 'secondary.100',
              boxShadow: '0 0 0 2px var(--chakra-colors-primary-500)',
            }}
            data-active={isActive || undefined}
            onClick={handlePaymentClick}
          >
            <Box p={{ base: '0.75rem', md: '1.5rem' }}>
              <PaymentPreview
                colorTheme={form?.startPage.colorTheme}
                paymentDetails={paymentDetailsWithPlaceholderPreview}
                isBuilder
              />
            </Box>
            <Collapse in={isActive} style={{ width: '100%' }}>
              {isActive && paymentDetails.enabled && (
                <PaymentButtonGroup
                  isMobile={isMobile}
                  handleBuilderClick={handleBuilderClick}
                />
              )}
            </Collapse>
          </Box>
        </Box>
      </FormProvider>
    </Box>
  )
}

const PaymentButtonGroup = ({
  isMobile,
  handleBuilderClick,
}: {
  isMobile: boolean
  handleBuilderClick: CreatePageSidebarContextProps['handleBuilderClick']
}) => {
  const handleEditFieldClick = useCallback(() => {
    if (isMobile) {
      handleBuilderClick(false)
    }
  }, [handleBuilderClick, isMobile])

  const {
    deletePaymentModalDisclosure: { onOpen: onDeleteModalOpen },
  } = useBuilderAndDesignContext()

  return (
    <Flex
      px={{ base: '0.75rem', md: '1.5rem' }}
      flex={1}
      borderTop="1px solid var(--chakra-colors-neutral-300)"
      justify="flex-end"
    >
      <ButtonGroup variant="clear" colorScheme="secondary" spacing={0}>
        {isMobile && (
          <IconButton
            variant="clear"
            colorScheme="secondary"
            aria-label="Edit field"
            icon={<BiCog fontSize="1.25rem" />}
            onClick={handleEditFieldClick}
          />
        )}
        <Tooltip label="Delete field">
          <IconButton
            colorScheme="danger"
            aria-label="Delete field"
            icon={<BiTrash fontSize="1.25rem" />}
            onClick={onDeleteModalOpen}
          />
        </Tooltip>
      </ButtonGroup>
    </Flex>
  )
}<|MERGE_RESOLUTION|>--- conflicted
+++ resolved
@@ -84,18 +84,8 @@
     setFieldBuilderToInactive()
     setDesignState(DesignState.Inactive)
 
-<<<<<<< HEAD
-    handleClose(false)
-    handleBuilderClick(false)
-    setFieldListTabIndex(
-      paymentDetails.version === 1
-        ? FieldListTabIndex.Payments
-        : FieldListTabIndex.PaymentsV2,
-    )
-=======
     if (!isMobile) handleBuilderClick(false)
     setFieldListTabIndex(FieldListTabIndex.Payments)
->>>>>>> 0409f505
   }
 
   // if payment isn't enabled or payment builder isn't opened
