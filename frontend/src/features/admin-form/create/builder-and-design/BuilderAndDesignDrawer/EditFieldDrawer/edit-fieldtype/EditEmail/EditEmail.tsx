--- conflicted
+++ resolved
@@ -133,15 +133,6 @@
 
   const { data: form } = useCreateTabForm()
 
-<<<<<<< HEAD
-  const pdfResponseToggleDescription = useMemo(() => {
-    if (!isPdfResponseEnabled) {
-      return t(
-        'features.adminForm.sidebar.fields.email.emailConfirmation.includePdfResponseWarning',
-      )
-    }
-  }, [isPdfResponseEnabled, t])
-=======
   const isEncryptMode = form?.responseMode === FormResponseMode.Encrypt
   const isPaymentDisabledForm =
     isEncryptMode &&
@@ -153,7 +144,6 @@
   const pdfResponseToggleDescription = isPdfResponseEnabled
     ? undefined
     : 'PDF responses are not supported for encrypt forms with active payment fields'
->>>>>>> 0d060e0e
 
   // email confirmation is not supported on MRF
   const isToggleEmailConfirmationDisabled =
