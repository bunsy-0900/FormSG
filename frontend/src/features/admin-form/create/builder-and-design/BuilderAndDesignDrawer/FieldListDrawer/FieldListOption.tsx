--- conflicted
+++ resolved
@@ -6,12 +6,8 @@
   DraggableStateSnapshot,
 } from '@hello-pangea/dnd'
 
-<<<<<<< HEAD
+import { FormResponseMode } from '~shared/types'
 import { AllowedMyInfoFieldOption, BasicField } from '~shared/types/field'
-=======
-import { FormResponseMode } from '~shared/types'
-import { BasicField, MyInfoAttribute } from '~shared/types/field'
->>>>>>> 24747575
 
 import { useIsMobile } from '~hooks/useIsMobile'
 import Badge from '~components/Badge'
