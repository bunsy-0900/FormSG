--- conflicted
+++ resolved
@@ -33,12 +33,8 @@
 }: PublicFormSubmitButtonProps): JSX.Element => {
   const isMobile = useIsMobile()
   const { isSubmitting } = useFormState()
-<<<<<<< HEAD
-  const formInputs = useWatch<FormFieldValues>({})
+  const formInputs = useWatch<FormFieldValues>({}) as FormFieldValues
   const { form } = usePublicFormContext()
-=======
-  const formInputs = useWatch<FormFieldValues>({}) as FormFieldValues
->>>>>>> 9c66bace
 
   const preventSubmissionLogic = useMemo(() => {
     return getLogicUnitPreventingSubmit({
