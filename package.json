{
  "name": "FormSG",
  "description": "Form Manager for Government",
  "version": "5.67.0",
  "homepage": "https://form.gov.sg",
  "authors": [
    "FormSG <formsg@data.gov.sg>"
  ],
  "private": true,
  "repository": {
    "type": "git",
    "url": "https://github.com/datagovsg/formsg.git"
  },
  "engines": {
    "node": "~14",
    "npm": "~6.4.0"
  },
  "scriptComments": {
    "clean": "remove all current build artifacts",
    "copyfiles:backend": [
      "copies additional file types that tsc does not cover, such as server `.html` view files",
      "-e command excludes the old angularjs files",
      "-u 1 moves the files relative to the output directory"
    ]
  },
  "scripts": {
    "postinstall": "npm run postinstall:frontend && npm run postinstall:shared",
    "test:backend": "env-cmd -f tests/.test-env jest --coverage --maxWorkers=4",
    "test:backend:watch": "env-cmd -f tests/.test-env jest --watch",
    "test:frontend": "npm --prefix frontend test",
    "build": "npm run clean && npm run build:backend && npm run build:frontend && npm run build:old-frontend",
    "dev:angularjs": "webpack --config webpack.dev.js",
    "build:old-frontend": "webpack --config webpack.prod.js",
    "build:frontend": "npm run --prefix frontend build",
    "build:backend": "tsc -p tsconfig.build.json && npm run copyfiles:backend",
    "copyfiles:backend": "copyfiles -e src/public/**/*.html -u 1 src/**/*.html dist/backend/src",
    "clean": "rimraf dist/",
    "start": "node -r dotenv/config src/app/server.js",
    "dev": "concurrently -k -p \"[{name}]\" -n \"api,client\" -c  \"yellow.bold,green.bold\" \"docker-compose up --build\" \"npm run dev:frontend\"",
    "dev:backend": "npm run dev:angularjs & tsnd --poll --respawn --transpile-only --inspect=0.0.0.0 --exit-child -r dotenv/config -- src/app/server.ts",
    "dev:frontend": "npm run --prefix frontend start",
    "test": "npm run test:backend && npm run test:frontend",
    "download-binary": "node tests/end-to-end/helpers/get-mongo-binary.js",
    "test-e2e": "npm run test-e2e-build && npm run test-e2e-ci",
    "test-e2e-build": "npm run build-backend && npm run build-frontend-dev",
    "test-e2e-ci": "env-cmd -f tests/.test-env --use-shell \"npm run download-binary && npm run testcafe-command\"",
    "testcafe-command": "testcafe --skip-js-errors -c 2 chrome:headless ./tests/end-to-end --app \"npm run test-e2e-server\" --app-init-delay 10000",
    "test-e2e-server": "concurrently --success last --kill-others \"mockpass\" \"maildev\" \"node dist/backend/src/app/server.js\" \"node ./tests/mock-webhook-server.js\"",
    "lint-code": "eslint src/ --quiet --fix",
    "lint-style": "stylelint '*/**/*.css' --quiet --fix",
    "lint-html": "htmlhint && prettier --write './src/public/**/*.html' --ignore-path './dist/**' --loglevel silent",
    "lint": "npm run lint-code && npm run lint-style && npm run lint-html",
    "lint-ci": "concurrently \"eslint src/ --quiet\" \"stylelint '*/**/*.css' --quiet\" \"htmlhint\" \"prettier --c './src/public/**/*.html' --ignore-path './dist/**'\"",
    "version": "auto-changelog -p && git add CHANGELOG.md",
    "prepare": "husky install",
    "pre-commit": "lint-staged",
    "storybook": "npm run --prefix frontend storybook",
    "postinstall:frontend": "npm --prefix frontend install",
    "postinstall:shared": "npm --prefix shared install"
  },
  "dependencies": {
    "@babel/runtime": "^7.18.9",
    "@joi/date": "^2.1.0",
    "@opengovsg/angular-daterangepicker-webpack": "^1.1.5",
    "@opengovsg/angular-legacy-sortablejs-maintained": "^1.0.0",
    "@opengovsg/angular-recaptcha-fallback": "^5.0.0",
    "@opengovsg/formsg-sdk": "^0.9.0",
    "@opengovsg/myinfo-gov-client": "^4.0.1",
    "@opengovsg/ng-file-upload": "^12.2.15",
    "@opengovsg/sgid-client": "1.0.3",
    "@opengovsg/spcp-auth-client": "^1.4.17",
    "@sentry/browser": "^7.9.0",
    "@sentry/integrations": "^6.19.7",
    "@stablelib/base64": "^1.0.1",
    "JSONStream": "^1.3.5",
    "abortcontroller-polyfill": "^1.7.3",
    "angular": "~1.8.3",
    "angular-animate": "^1.8.3",
    "angular-aria": "^1.8.3",
    "angular-cookies": "~1.8.3",
    "angular-drag-scroll": "^0.2.1",
    "angular-messages": "^1.8.3",
    "angular-permission": "~1.1.1",
    "angular-resource": "^1.8.3",
    "angular-sanitize": "^1.8.3",
    "angular-translate": "^2.19.0",
    "angular-translate-loader-partial": "^2.19.0",
    "angular-ui-bootstrap": "~2.5.6",
    "angular-ui-router": "~1.0.30",
    "aws-info": "^1.2.0",
    "aws-sdk": "^2.1191.0",
    "axios": "^0.27.2",
    "bcrypt": "^5.0.1",
    "bluebird": "^3.5.2",
    "body-parser": "^1.20.0",
    "bootstrap": "3.4.1",
    "boxicons": "1.8.0",
    "bson-ext": "^2.0.6",
    "busboy": "^1.6.0",
    "celebrate": "^15.0.1",
    "compression": "~1.7.2",
    "connect-datadog": "0.0.9",
    "connect-mongo": "^4.4.1",
    "convict": "^6.2.3",
    "convict-format-with-validator": "^6.2.0",
    "cookie-parser": "~1.4.6",
    "css-toggle-switch": "^4.1.0",
    "csv-string": "^4.1.0",
    "cuid": "^2.1.8",
    "date-fns": "^2.29.1",
    "dd-trace": "^2.12.2",
    "dedent-js": "~1.0.1",
    "dotenv": "^16.0.1",
    "ejs": "^3.1.8",
    "express": "^4.18.1",
    "express-rate-limit": "^6.5.1",
    "express-request-id": "^1.4.1",
    "express-session": "^1.17.3",
    "express-winston": "^4.2.0",
    "fetch-readablestream": "^0.2.0",
    "file-saver": "^2.0.5",
    "font-awesome": "4.7.0",
    "fp-ts": "^2.12.2",
    "helmet": "^5.1.1",
    "hot-shots": "^9.2.0",
    "http-status-codes": "^2.2.0",
    "intl-tel-input": "~12.4.0",
    "jose": "^4.8.1",
    "json-stringify-safe": "^5.0.1",
    "jsonwebtoken": "^8.5.1",
    "jszip": "^3.10.1",
    "jwk-to-pem": "^2.0.5",
    "jwt-decode": "^3.1.2",
    "libphonenumber-js": "^1.10.11",
    "lodash": "^4.17.21",
    "moment-timezone": "0.5.34",
    "mongodb-memory-server-core": "^6.9.6",
    "mongodb-uri": "^0.9.7",
    "mongoose": "^5.13.14",
    "multiparty": ">=4.2.3",
<<<<<<< HEAD
    "nan": "^2.15.0",
    "neverthrow": "^4.4.2",
=======
    "neverthrow": "^5.0.0",
>>>>>>> 8243ac4d
    "ng-infinite-scroll": "^1.3.0",
    "ng-table": "^3.0.1",
    "ngclipboard": "^2.0.0",
    "nocache": "^3.0.4",
    "node-cache": "^5.1.2",
    "nodemailer": "^6.7.7",
    "openid-client": "^5.1.8",
    "opossum": "^6.4.0",
    "p-queue": "^6.6.2",
    "promise-retry": "^2.0.1",
    "promise-timeout": "^1.3.0",
    "puppeteer-core": "^15.5.0",
    "selectize": "0.12.6",
    "slick-carousel": "1.8.1",
    "sns-validator": "^0.3.4",
    "sortablejs": "~1.14.0",
    "spark-md5": "^3.0.2",
    "sqs-consumer": "^5.7.0",
    "sqs-producer": "^2.1.0",
    "text-encoding": "^0.7.0",
    "toastr": "^2.1.4",
    "triple-beam": "^1.3.0",
    "ts-essentials": "^9.2.0",
    "tweetnacl": "^1.0.1",
    "twilio": "^3.80.0",
    "ui-select": "^0.19.8",
    "uid-generator": "^2.0.0",
    "ulid": "^2.3.0",
    "uuid": "^8.3.2",
    "validator": "^13.7.0",
    "web-streams-polyfill": "^3.2.1",
    "whatwg-fetch": "^3.6.2",
    "winston": "^3.8.1",
    "winston-cloudwatch": "^3.1.1",
    "zod": "^3.18.0"
  },
  "devDependencies": {
    "@babel/core": "^7.18.10",
    "@babel/plugin-transform-runtime": "^7.18.10",
    "@babel/preset-env": "^7.18.10",
    "@opengovsg/mockpass": "^2.9.2",
    "@types/bcrypt": "^5.0.0",
    "@types/bluebird": "^3.5.36",
    "@types/busboy": "^1.5.0",
    "@types/compression": "^1.7.2",
    "@types/connect-datadog": "0.0.6",
    "@types/convict": "^6.1.1",
    "@types/cookie-parser": "^1.4.3",
    "@types/dedent": "^0.7.0",
    "@types/ejs": "^3.1.1",
    "@types/express": "^4.17.13",
    "@types/express-request-id": "^1.4.3",
    "@types/express-session": "^1.17.4",
    "@types/has-ansi": "^3.0.0",
    "@types/helmet": "4.0.0",
    "@types/ip": "^1.1.0",
    "@types/jest": "^27.4.1",
    "@types/json-stringify-safe": "^5.0.0",
    "@types/jsonfile": "^6.1.0",
    "@types/jsonwebtoken": "^8.5.8",
    "@types/jwk-to-pem": "^2.0.1",
    "@types/lodash": "^4.14.182",
    "@types/mongodb": "^3.6.20",
    "@types/mongodb-uri": "^0.9.1",
    "@types/node": "^14.18.23",
    "@types/nodemailer": "^6.4.5",
    "@types/opossum": "^6.2.2",
    "@types/promise-retry": "^1.1.3",
    "@types/promise-timeout": "^1.3.0",
    "@types/puppeteer-core": "^5.4.0",
    "@types/sns-validator": "^0.3.1",
    "@types/spark-md5": "^3.0.2",
    "@types/supertest": "^2.0.12",
    "@types/triple-beam": "^1.3.2",
    "@types/uid-generator": "^2.0.3",
    "@types/uuid": "^8.3.4",
    "@types/validator": "^13.7.5",
    "@typescript-eslint/eslint-plugin": "^4.33.0",
    "@typescript-eslint/parser": "^4.33.0",
    "auto-changelog": "^2.4.0",
    "axios-mock-adapter": "^1.21.2",
    "babel-loader": "^8.2.5",
    "concurrently": "^7.3.0",
    "copy-webpack-plugin": "^6.0.2",
    "copyfiles": "^2.4.1",
    "core-js": "^3.24.1",
    "coveralls": "^3.1.1",
    "css-loader": "^2.1.1",
    "csv-parse": "^5.3.0",
    "env-cmd": "^10.1.0",
    "eslint": "^7.32.0",
    "eslint-config-prettier": "^8.5.0",
    "eslint-plugin-angular": "^4.1.0",
    "eslint-plugin-import": "^2.26.0",
    "eslint-plugin-jest": "^26.8.2",
    "eslint-plugin-prettier": "^4.2.1",
    "eslint-plugin-simple-import-sort": "^7.0.0",
    "eslint-plugin-typesafe": "^0.5.2",
    "file-loader": "^4.3.0",
    "form-data": "^4.0.0",
    "google-fonts-plugin": "4.1.0",
    "html-loader": "~0.5.5",
    "htmlhint": "^1.1.4",
    "husky": "^8.0.1",
    "jest": "^26.6.3",
    "jest-extended": "^1.2.1",
    "jest-localstorage-mock": "^2.4.21",
    "jest-mock-axios": "^4.6.1",
    "lint-staged": "^13.0.3",
    "maildev": "^2.0.5",
    "mini-css-extract-plugin": "^0.5.0",
    "mockdate": "^3.0.5",
    "ngrok": "^4.3.1",
    "optimize-css-assets-webpack-plugin": "^5.0.8",
    "prettier": "^2.7.1",
    "proxyquire": "^2.1.3",
    "regenerator": "^0.14.4",
    "rimraf": "^3.0.2",
    "stylelint": "^13.13.1",
    "stylelint-config-prettier": "^9.0.3",
    "stylelint-config-standard": "^22.0.0",
    "stylelint-prettier": "^1.2.0",
    "supertest": "^6.2.4",
    "supertest-session": "^4.1.0",
    "terser-webpack-plugin": "^1.2.3",
    "testcafe": "=1.15.1",
    "ts-jest": "^26.5.6",
    "ts-loader": "^7.0.5",
    "ts-node": "^10.9.1",
    "ts-node-dev": "^2.0.0",
    "type-fest": "^2.18.0",
    "typescript": "^4.6.4",
    "url-loader": "^1.1.2",
    "webpack": "^4.46.0",
    "webpack-cli": "^3.3.12",
    "webpack-merge": "^4.1.3",
    "worker-loader": "^2.0.0"
  }
}<|MERGE_RESOLUTION|>--- conflicted
+++ resolved
@@ -138,12 +138,8 @@
     "mongodb-uri": "^0.9.7",
     "mongoose": "^5.13.14",
     "multiparty": ">=4.2.3",
-<<<<<<< HEAD
     "nan": "^2.15.0",
-    "neverthrow": "^4.4.2",
-=======
     "neverthrow": "^5.0.0",
->>>>>>> 8243ac4d
     "ng-infinite-scroll": "^1.3.0",
     "ng-table": "^3.0.1",
     "ngclipboard": "^2.0.0",
