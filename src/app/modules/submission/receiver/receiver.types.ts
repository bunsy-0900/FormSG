import {
  FieldResponse,
  FieldResponsesV3,
  ResponseMetadata,
} from '../../../../../shared/types'

export type ParsedMultipartForm<ResponsesType> = {
  responses: ResponsesType
  responseMetadata: ResponseMetadata
  version?: number
  workflowStep?: number
}

export const isBodyVersion2AndBelow = (
  body: ParsedMultipartForm<unknown>,
): body is ParsedMultipartForm<FieldResponse[]> => {
  return (body.version ?? 0) < 3
}

/**
<<<<<<< HEAD
 * MRF belongs to version 3
 * @param body
 * @returns
=======
 * Checks if body is for Multirespondent forms which use version >=3.
 * @param body to check version for
 * @returns true if body is for Multirespondent forms, false otherwise
>>>>>>> fdbded42
 */
export const isBodyVersion3AndAbove = (
  body: ParsedMultipartForm<unknown>,
): body is ParsedMultipartForm<FieldResponsesV3> => {
  return (body.version ?? 0) >= 3
}<|MERGE_RESOLUTION|>--- conflicted
+++ resolved
@@ -18,15 +18,9 @@
 }
 
 /**
-<<<<<<< HEAD
- * MRF belongs to version 3
- * @param body
- * @returns
-=======
  * Checks if body is for Multirespondent forms which use version >=3.
  * @param body to check version for
  * @returns true if body is for Multirespondent forms, false otherwise
->>>>>>> fdbded42
  */
 export const isBodyVersion3AndAbove = (
   body: ParsedMultipartForm<unknown>,
