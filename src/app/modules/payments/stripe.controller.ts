import axios from 'axios'
import { celebrate, Joi, Segments } from 'celebrate'
import { StatusCodes } from 'http-status-codes'
<<<<<<< HEAD
import { errAsync, ResultAsync } from 'neverthrow'
=======
import get from 'lodash/get'
import { errAsync, okAsync, ResultAsync } from 'neverthrow'
import Stripe from 'stripe'
>>>>>>> 0409f505

import {
  ErrorDto,
  GetPaymentInfoDto,
  IncompletePaymentsDto,
  ReconciliationEventsReportLine,
  ReconciliationReport,
} from '../../../../shared/types'
import config from '../../config/config'
import { createLoggerWithLabel } from '../../config/logger'
import { stripe } from '../../loaders/stripe'
import { generatePdfFromHtml } from '../../utils/convert-html-to-pdf'
import { createReqMeta } from '../../utils/request'
import { ControllerHandler } from '../core/core.types'
import * as FormService from '../form/form.service'
import * as PendingSubmissionModel from '../pending-submission/pending-submission.service'
import { checkFormIsEncryptMode } from '../submission/encrypt-submission/encrypt-submission.service'

import { PaymentAccountInformationError } from './payments.errors'
import * as PaymentService from './payments.service'
import { StripeFetchError } from './stripe.errors'
import * as StripeService from './stripe.service'
<<<<<<< HEAD
import { convertToInvoiceFormat, mapRouteError } from './stripe.utils'

const logger = createLoggerWithLabel(module)
=======
import { mapRouteError } from './stripe.utils'

const logger = createLoggerWithLabel(module)

/**
 * Middleware which validates that a request came from Stripe webhook by
 * checking the presence of Stripe-Signature in request header
 */
const validateStripeWebhook = celebrate({
  [Segments.HEADERS]: Joi.object({
    'stripe-signature': Joi.string().required(),
  }).unknown(),
})

/**
 * Handler for GET /api/v3/notifications/stripe
 * Receives Stripe webhooks and updates the database with transaction details.
 *
 * @returns 200 if webhook is successfully processed
 * @returns 202 if webhooks is not meant for this environment and will be processed by another environment
 * @returns 400 if the Stripe-Signature header is missing or invalid, or the event is malformed
 * @returns 404 if the payment or submission linked to the event cannot be found
 * @returns 422 if any errors occurs in processing the webhook or saving payment to DB
 * @returns 500 if any unexpected errors occur
 */
const _handleStripeEventFromWebhook: ControllerHandler<
  never,
  void | ErrorDto,
  string
> = async (req, res) => {
  // Step 1: Verify the payload and ensure that it is indeed sent from Stripe.
  // See https://stripe.com/docs/webhooks/signatures
  const sig = req.headers['stripe-signature']
  if (!sig) return res.sendStatus(StatusCodes.BAD_REQUEST)

  // Needed to obtain the raw body from the request. Set in the parser middlewares
  const rawBody = get(req, 'rawBody') as unknown as string

  let event: Stripe.DiscriminatedEvent
  try {
    event = stripe.webhooks.constructEvent(
      rawBody,
      sig,
      paymentConfig.stripeWebhookSecret,
    ) as Stripe.DiscriminatedEvent
  } catch (error) {
    // Throws Stripe.errors.StripeSignatureVerificationError
    logger.error({
      message: 'Received invalid request from Stripe webhook endpoint',
      meta: {
        action: 'handleStripeEventFromWebhook',
        req: req.body,
        error,
      },
    })
    return res.sendStatus(StatusCodes.BAD_REQUEST)
  }

  // Step 2: Received event, proceed to process it.
  const logMeta = {
    action: 'handleStripeEventFromWebhook',
    event,
  }

  logger.info({
    message: 'Received Stripe event from webhook',
    meta: logMeta,
  })

  // Step 3: Process the event
  await StripeService.handleStripeEvent(event)
    // Step 4: Return response to Stripe based on result
    .match(
      () => res.sendStatus(StatusCodes.OK),
      (error) => {
        if (error instanceof StripeMetadataIncorrectEnvError) {
          // Intercept this error and return 202 Accepted instead, indicating
          // the request will be processed by another environment server.
          return res.sendStatus(StatusCodes.ACCEPTED)
        }
        // Additional logging with error details
        logger.error({
          message: 'Error thrown in Stripe webhook event handler',
          meta: logMeta,
          error,
        })
        const { errorMessage, statusCode } = mapRouteError(error)
        return res.status(statusCode).json({ message: errorMessage })
      },
    )
}

export const handleStripeEventFromWebhook = [
  validateStripeWebhook,
  _handleStripeEventFromWebhook,
]
>>>>>>> 0409f505

export const checkPaymentReceiptStatus: ControllerHandler<{
  formId: string
  paymentId: string
}> = async (req, res) => {
  const { formId, paymentId } = req.params
  logger.info({
    message: 'getPaymentStatus endpoint called',
    meta: {
      action: 'getPaymentStatus',
      formId,
      paymentId,
    },
  })

  return PaymentService.findPaymentById(paymentId)
    .map((payment) => {
      logger.info({
        message: 'Found paymentId in payment document',
        meta: {
          action: 'checkPaymentReceiptStatus',
          payment,
        },
      })

      if (!payment.completedPayment?.receiptUrl) {
        return res.status(StatusCodes.NOT_FOUND).json({ isReady: false })
      }
      return res.status(StatusCodes.OK).json({ isReady: true })
    })
    .mapErr((error) => {
      return res.status(StatusCodes.NOT_FOUND).json({ message: error })
    })
}

/**
 * Handler for GET /api/v3/payments/:formId/:paymentId/invoice/download
 * Receives Stripe webhooks and updates the database with transaction details.
 *
 * @returns 200 if webhook is successfully processed
 * @returns 404 if the PaymentId is not found
 * @returns 404 if the FormId is not found
 * @returns 404 if payment.completedPayment?.receiptUrl is not found
 */
export const downloadPaymentInvoice: ControllerHandler<{
  formId: string
  paymentId: string
}> = (req, res) => {
  const { formId, paymentId } = req.params
  logger.info({
    message: 'downloadPaymentInvoice endpoint called',
    meta: {
      action: 'downloadPaymentInvoice',
      formId,
      paymentId,
    },
  })

  return ResultAsync.combine([
    PaymentService.findPaymentById(paymentId),
    FormService.retrieveFullFormById(formId).andThen(checkFormIsEncryptMode),
  ])
    .andThen(([payment, populatedForm]) => {
      logger.info({
        message: 'Found paymentId in payment document',
        meta: {
          action: 'downloadPaymentInvoice',
          payment,
        },
      })
      return StripeService.generatePaymentInvoice(payment, populatedForm)
    })
    .map((pdfBuffer) => {
      res.set({
        'Content-Type': 'application/pdf',
        'Content-Disposition': `attachment; filename=${paymentId}-invoice.pdf`,
      })
      return res.status(StatusCodes.OK).send(pdfBuffer)
    })
    .mapErr((error) => {
      logger.error({
        message: 'Error retrieving invoice',
        meta: {
          action: 'downloadPaymentInvoice',
          formId,
          paymentId,
        },
        error,
      })
      return res.status(StatusCodes.NOT_FOUND).json({ message: error })
    })
}

/**
 * Handler for GET /api/v3/payments/:formId/:paymentId/invoice/download
 * Receives Stripe webhooks and updates the database with transaction details.
 *
 * @returns 200 if webhook is successfully processed
 * @returns 404 if the PaymentId is not found
 * @returns 404 if the FormId is not found
 * @returns 404 if payment.completedPayment?.receiptUrl is not found
 */
export const downloadPaymentReceipt: ControllerHandler<{
  formId: string
  paymentId: string
}> = (req, res) => {
  const { formId, paymentId } = req.params
  logger.info({
    message: 'downloadPaymentReceipt endpoint called',
    meta: {
      action: 'downloadPaymentReceipt',
      formId,
      paymentId,
    },
  })

  return PaymentService.findPaymentById(paymentId)
    .map((payment) => {
      logger.info({
        message: 'Found paymentId in payment document',
        meta: {
          action: 'downloadPaymentReceipt',
          payment,
        },
      })
      if (!payment.completedPayment?.receiptUrl) {
        return res
          .status(StatusCodes.NOT_FOUND)
          .send({ message: 'Receipt url not ready' })
      }
      // retrieve receiptURL as html
      return (
        axios
          .get<string>(payment.completedPayment.receiptUrl)
          // convert to pdf and return
          .then((receiptUrlResponse) => {
            const html = receiptUrlResponse.data
            const pdfBufferPromise = generatePdfFromHtml(html)
            return pdfBufferPromise
          })
          .then((pdfBuffer) => {
            res.set({
              'Content-Type': 'application/pdf',
              'Content-Disposition': `attachment; filename=${paymentId}-receipt.pdf`,
            })
            return res.status(StatusCodes.OK).send(pdfBuffer)
          })
      )
    })
    .mapErr((error) => {
      logger.error({
        message: 'Error retrieving receipt',
        meta: {
          action: 'downloadPaymentReceipt',
          formId,
          paymentId,
        },
        error,
      })
      return res.status(StatusCodes.NOT_FOUND).json({ message: error })
    })
}

const _handleConnectOauthCallback: ControllerHandler<
  unknown,
  unknown,
  unknown,
  { code?: string; state: string }
> = async (req, res) => {
  const { code, state } = req.query
  // Step 0: Extract state parameter previously signed and stored in cookies.
  // Compare state values to ensure that no tampering has occurred.
  const { stripeState } = req.signedCookies
  if (state !== stripeState) {
    return res.status(StatusCodes.UNPROCESSABLE_ENTITY).json({
      message: 'Invalid state parameter',
    })
  }

  // Step 1: Retrieve formId from state.
  // Redirect user back to payments page if code is undefined
  const formId = state.split('.')[0]
  const redirectUrl = `${config.app.appUrl}/admin/form/${formId}/settings/payments`
  if (!code) {
    return res.redirect(redirectUrl)
  }

  // Step 2: Retrieve currently logged-in user.
  return (
    FormService.retrieveFullFormById(formId)
      .andThen(checkFormIsEncryptMode)
      .andThen((form) =>
        StripeService.exchangeCodeForAccessToken(code).andThen((token) => {
          // Step 4: Store access token in form.
          return StripeService.linkStripeAccountToForm(form, {
            accountId: token.stripe_user_id,
            publishableKey: token.stripe_publishable_key,
          })
        }),
      )
      .map(() => {
        // Step 5: Redirect back to settings page.
        return res.redirect(redirectUrl)
      })
      // Also redirect back to settings page if there is an error.
      .mapErr((error) => {
        logger.error({
          message: 'Error handling stripe oauth callback',
          meta: {
            action: 'handleConnectOauthCallback',
            ...createReqMeta(req),
          },
          error,
        })
        return res.redirect(redirectUrl)
      })
  )
}

export const _handleConnectOauthCallbackForTest = _handleConnectOauthCallback

export const handleConnectOauthCallback = [
  celebrate({
    [Segments.QUERY]: Joi.object({
      code: Joi.string(),
      state: Joi.string().required(),
    }).unknown(true),
  }),
  _handleConnectOauthCallback,
] as ControllerHandler[]

export const getPaymentInfo: ControllerHandler<
  { paymentId: string },
  GetPaymentInfoDto | ErrorDto
> = async (req, res) => {
  const { paymentId } = req.params

  const logMeta = {
    action: 'getPaymentInfo',
    paymentId,
  }

  logger.info({
    message: 'getPaymentInfo endpoint called',
    meta: logMeta,
  })

  return PaymentService.findPaymentById(paymentId)
    .andThen((payment) => {
      return PendingSubmissionModel.findPendingSubmissionById(
        payment.pendingSubmissionId,
      )
        .andThen((submission) =>
          FormService.retrieveFullFormById(submission.form),
        )
        .andThen(checkFormIsEncryptMode) // Payment forms are encrypted
        .andThen((form) => {
          const stripeAccount = payment.targetAccountId
          // Early termination to prevent consumption of QPS limit to stripe
          if (stripeAccount !== form.payments_channel.target_account_id) {
            logger.error({
              message:
                'Target stripe account for this form has changed, unable to get payment info',
              meta: logMeta,
            })
            return errAsync(new PaymentAccountInformationError())
          }

          const paymentIntentId = payment.paymentIntentId
          return ResultAsync.fromPromise(
            stripe.paymentIntents.retrieve(paymentIntentId, {
              stripeAccount,
            }),
            (error) => {
              logger.error({
                message: 'Calling stripe.paymentIntents.retrieve failed',
                meta: {
                  ...logMeta,
                  paymentIntentId,
                  error,
                },
              })
              return new StripeFetchError(String(error))
            },
          ).map((paymentIntent) => {
            return res.status(StatusCodes.OK).json({
              client_secret: paymentIntent.client_secret || '',
              publishableKey: form.payments_channel.publishable_key,
              payment_intent_id: payment.paymentIntentId,
              submissionId: payment.pendingSubmissionId,
            })
          })
        })
    })
    .mapErr((error) => {
      const { errorMessage, statusCode } = mapRouteError(error)
      return res.status(statusCode).json({ message: errorMessage })
    })
}

/**
 * Handler for GET /payments/reconcile/incompletePayments
 * Retrieves payments that are in Pending or Failed states
 *
 * @returns 200 with found payment records
 * @returns 500 if there were unexpected errors in retrieving payment data
 */
export const getIncompletePayments: ControllerHandler<
  never,
  IncompletePaymentsDto | ErrorDto
> = (_req, res) => {
  return PaymentService.getIncompletePayments()
    .andThen((payments) =>
      ResultAsync.combine(
        payments.map((payment) =>
          okAsync({
            stripeAccount: payment.targetAccountId,
            paymentId: payment._id,
          }),
        ),
      ),
    )
    .map((paymentMetas) => {
      return res.status(StatusCodes.OK).json(paymentMetas)
    })
    .mapErr((error) => {
      return res
        .status(StatusCodes.INTERNAL_SERVER_ERROR)
        .json({ message: error.message })
    })
}

/**
 * Handler for POST /payments/reconcile/account/:stripeAccount?maxAgeHrs=<number>
 * Fetches undelivered stripe webhooks and replays event for the supplied account
 *
 * @param {string} stripeAccount the Stripe account id of the account to be reconciles
 * @body {string[]} paymentIds the list of payment ids to reconcile
 * @query {number} (optional) maxAgeHrs the max age of events to attempt reconciliation for, in hours before now; if omitted, it is treated as infinite
 *
 * @returns 200 with two report arrays, one for event processing and another for payment status verification
 * @returns 500 if there were unexpected errors in retrieving data from Stripe
 */
export const reconcileAccount: ControllerHandler<
  { stripeAccount: string },
  ReconciliationReport | ErrorDto,
  { paymentIds: string[] },
  { maxAgeHrs?: number }
> = (req, res) => {
  const { stripeAccount } = req.params
  const { paymentIds } = req.body
  const { maxAgeHrs } = req.query

  const logMeta = {
    action: 'reconcileAccount',
    stripeAccount,
    paymentIds,
    maxAgeHrs,
  }

  logger.info({
    message: 'Reconciling account started',
    meta: logMeta,
  })

  const eventsReport: ReconciliationEventsReportLine[] = []

  return StripeService.getUndeliveredStripeEventsForAccount(
    stripeAccount,
    maxAgeHrs,
  )
    .forEach(async (event) => {
      logger.info({
        message: 'Started processing Stripe event while reconciling account',
        meta: { ...logMeta, event },
      })

      await StripeService.handleStripeEvent(event as Stripe.DiscriminatedEvent)
        .andThen(() => {
          logger.warn({
            message:
              'Successfully processed Stripe event while reconciling account',
            meta: { ...logMeta, event },
          })
          eventsReport.push({ event })
          return okAsync(undefined)
        })
        .orElse((error) => {
          if (error instanceof StripeMetadataIncorrectEnvError) {
            // Intercept this as it is not really an error. Ignore it as it was
            // never meant for this environment anyway.
            return okAsync(undefined)
          }
          logger.error({
            message: 'Failed to process Stripe event while reconciling account',
            meta: { ...logMeta, event },
            error,
          })
          eventsReport.push({
            event,
            error: error.message,
          })
          return okAsync(undefined)
        })
    })
    .andThen(() =>
      // Validate all the associated payments with Stripe
      ResultAsync.combineWithAllErrors(
        paymentIds.map(StripeService.verifyPaymentStatusWithStripe),
      ),
    )
    .match(
      (reconciliationReport) =>
        res.status(StatusCodes.OK).json({ eventsReport, reconciliationReport }),
      (errors) => {
        const errorsAsArray = errors instanceof Array ? errors : [errors]
        const message = errorsAsArray.map((error) => error.message).join('; ')
        return res.status(StatusCodes.INTERNAL_SERVER_ERROR).json({ message })
      },
    )
}<|MERGE_RESOLUTION|>--- conflicted
+++ resolved
@@ -1,13 +1,8 @@
 import axios from 'axios'
 import { celebrate, Joi, Segments } from 'celebrate'
 import { StatusCodes } from 'http-status-codes'
-<<<<<<< HEAD
-import { errAsync, ResultAsync } from 'neverthrow'
-=======
-import get from 'lodash/get'
 import { errAsync, okAsync, ResultAsync } from 'neverthrow'
 import Stripe from 'stripe'
->>>>>>> 0409f505
 
 import {
   ErrorDto,
@@ -28,110 +23,14 @@
 
 import { PaymentAccountInformationError } from './payments.errors'
 import * as PaymentService from './payments.service'
-import { StripeFetchError } from './stripe.errors'
+import {
+  StripeFetchError,
+  StripeMetadataIncorrectEnvError,
+} from './stripe.errors'
 import * as StripeService from './stripe.service'
-<<<<<<< HEAD
-import { convertToInvoiceFormat, mapRouteError } from './stripe.utils'
+import { mapRouteError } from './stripe.utils'
 
 const logger = createLoggerWithLabel(module)
-=======
-import { mapRouteError } from './stripe.utils'
-
-const logger = createLoggerWithLabel(module)
-
-/**
- * Middleware which validates that a request came from Stripe webhook by
- * checking the presence of Stripe-Signature in request header
- */
-const validateStripeWebhook = celebrate({
-  [Segments.HEADERS]: Joi.object({
-    'stripe-signature': Joi.string().required(),
-  }).unknown(),
-})
-
-/**
- * Handler for GET /api/v3/notifications/stripe
- * Receives Stripe webhooks and updates the database with transaction details.
- *
- * @returns 200 if webhook is successfully processed
- * @returns 202 if webhooks is not meant for this environment and will be processed by another environment
- * @returns 400 if the Stripe-Signature header is missing or invalid, or the event is malformed
- * @returns 404 if the payment or submission linked to the event cannot be found
- * @returns 422 if any errors occurs in processing the webhook or saving payment to DB
- * @returns 500 if any unexpected errors occur
- */
-const _handleStripeEventFromWebhook: ControllerHandler<
-  never,
-  void | ErrorDto,
-  string
-> = async (req, res) => {
-  // Step 1: Verify the payload and ensure that it is indeed sent from Stripe.
-  // See https://stripe.com/docs/webhooks/signatures
-  const sig = req.headers['stripe-signature']
-  if (!sig) return res.sendStatus(StatusCodes.BAD_REQUEST)
-
-  // Needed to obtain the raw body from the request. Set in the parser middlewares
-  const rawBody = get(req, 'rawBody') as unknown as string
-
-  let event: Stripe.DiscriminatedEvent
-  try {
-    event = stripe.webhooks.constructEvent(
-      rawBody,
-      sig,
-      paymentConfig.stripeWebhookSecret,
-    ) as Stripe.DiscriminatedEvent
-  } catch (error) {
-    // Throws Stripe.errors.StripeSignatureVerificationError
-    logger.error({
-      message: 'Received invalid request from Stripe webhook endpoint',
-      meta: {
-        action: 'handleStripeEventFromWebhook',
-        req: req.body,
-        error,
-      },
-    })
-    return res.sendStatus(StatusCodes.BAD_REQUEST)
-  }
-
-  // Step 2: Received event, proceed to process it.
-  const logMeta = {
-    action: 'handleStripeEventFromWebhook',
-    event,
-  }
-
-  logger.info({
-    message: 'Received Stripe event from webhook',
-    meta: logMeta,
-  })
-
-  // Step 3: Process the event
-  await StripeService.handleStripeEvent(event)
-    // Step 4: Return response to Stripe based on result
-    .match(
-      () => res.sendStatus(StatusCodes.OK),
-      (error) => {
-        if (error instanceof StripeMetadataIncorrectEnvError) {
-          // Intercept this error and return 202 Accepted instead, indicating
-          // the request will be processed by another environment server.
-          return res.sendStatus(StatusCodes.ACCEPTED)
-        }
-        // Additional logging with error details
-        logger.error({
-          message: 'Error thrown in Stripe webhook event handler',
-          meta: logMeta,
-          error,
-        })
-        const { errorMessage, statusCode } = mapRouteError(error)
-        return res.status(statusCode).json({ message: errorMessage })
-      },
-    )
-}
-
-export const handleStripeEventFromWebhook = [
-  validateStripeWebhook,
-  _handleStripeEventFromWebhook,
-]
->>>>>>> 0409f505
 
 export const checkPaymentReceiptStatus: ControllerHandler<{
   formId: string
