import { celebrate, Joi, Segments } from 'celebrate'
import { AuthedSessionData } from 'express-session'
import { StatusCodes } from 'http-status-codes'
import { err, ok } from 'neverthrow'

import { IEncryptedFormDocument } from 'src/types'

import { featureFlags } from '../../../../../shared/constants'
import {
  ErrorDto,
  FormPaymentsFieldV2,
  PaymentChannel,
  PaymentsProductUpdateDto,
  PaymentsUpdateDto,
  PaymentType,
} from '../../../../../shared/types'
import { paymentConfig } from '../../../config/features/payment.config'
import { createLoggerWithLabel } from '../../../config/logger'
import { createReqMeta } from '../../../utils/request'
import { getFormAfterPermissionChecks } from '../../auth/auth.service'
import * as AuthService from '../../auth/auth.service'
import { ControllerHandler } from '../../core/core.types'
import * as FeatureFlagService from '../../feature-flags/feature-flags.service'
import {
  getStripeOauthUrl,
  unlinkStripeAccountFromForm,
  validateAccount,
} from '../../payments/stripe.service'
import { checkFormIsEncryptMode } from '../../submission/encrypt-submission/encrypt-submission.service'
import { getPopulatedUserById } from '../../user/user.service'
import * as UserService from '../../user/user.service'

import { PaymentChannelNotFoundError } from './admin-form.errors'
import * as AdminFormPaymentService from './admin-form.payments.service'
import { PermissionLevel } from './admin-form.types'
import { mapRouteError, verifyUserBetaflag } from './admin-form.utils'

const logger = createLoggerWithLabel(module)

/**
 * Handler for POST /:formId/stripe.
 * @security session
 *
 * @returns 200 with Stripe redirect URL to complete OAuth flow
 * @returns 401 when user is not logged in
 * @returns 403 when user does not have permissions to update the form
 * @returns 404 when form to update cannot be found
 * @returns 410 when form to update has been deleted
 * @returns 422 when id of user who is updating the form cannot be found
 * @returns 422 when the form to be updated is not an encrypt mode form
 * @returns 500 when database error occurs
 */
export const handleConnectAccount: ControllerHandler<{
  formId: string
}> = async (req, res) => {
  const { formId } = req.params
  const sessionUserId = (req.session as AuthedSessionData).user._id

  const logMeta = {
    action: 'handleConnectAccount',
    ...createReqMeta(req),
  }

  // If getFeatureFlag throws a DatabaseError, we want to log it, but respond
  // to the client as if the flag is not found.
  const featureFlagsListResult = await FeatureFlagService.getEnabledFlags()

  let featureFlagEnabled = false

  if (featureFlagsListResult.isErr()) {
    logger.error({
      message: 'Error occurred whilst retrieving enabled feature flags',
      meta: logMeta,
      error: featureFlagsListResult.error,
    })
  } else {
    featureFlagEnabled = featureFlagsListResult.value.includes(
      featureFlags.payment,
    )
  }

  // Step 1: Retrieve currently logged in user.
  return (
    getPopulatedUserById(sessionUserId)
      // Step 2: Check if user has 'payment' betaflag
      .andThen((user) =>
        featureFlagEnabled
          ? ok(user)
          : verifyUserBetaflag(user, featureFlags.payment),
      )
      .andThen((user) =>
        // Step 3: Retrieve form with write permission check.
        getFormAfterPermissionChecks({
          user,
          formId,
          level: PermissionLevel.Write,
        }),
      )
      // Step 4: Ensure that the form is encrypt mode.
      .andThen(checkFormIsEncryptMode)
      // Step 5: Get the auth URL and state, and pass the auth URL for redirection.
      .andThen(getStripeOauthUrl)
      .map(({ authUrl, state }) => {
        // Save the state for validation later on, to ensure the state has not been
        // tampered with.
        res.cookie('stripeState', state, { signed: true })
        return res.json({ authUrl })
      })
      .mapErr((error) => {
        logger.error({
          message: 'Error connecting admin form payment account',
          meta: logMeta,
          error,
        })

        const { statusCode, errorMessage } = mapRouteError(error)
        return res.status(statusCode).json({ message: errorMessage })
      })
  )
}

/**
 * Handler for DELETE /:formId/stripe.
 * @security session
 *
 * @returns 200 when Stripe credentials successfully deleted
 * @returns 401 when user is not logged in
 * @returns 403 when user does not have permissions to update the form
 * @returns 404 when form to update cannot be found
 * @returns 410 when form to update has been deleted
 * @returns 422 when id of user who is updating the form cannot be found
 * @returns 422 when the form to be updated is not an encrypt mode form
 * @returns 500 when database error occurs
 */
export const handleUnlinkAccount: ControllerHandler<{
  formId: string
}> = async (req, res) => {
  const { formId } = req.params
  const sessionUserId = (req.session as AuthedSessionData).user._id

  // Step 1: Retrieve currently logged in user.
  return (
    getPopulatedUserById(sessionUserId)
      .andThen((user) =>
        // Step 2: Retrieve form with write permission check.
        getFormAfterPermissionChecks({
          user,
          formId,
          level: PermissionLevel.Write,
        }),
      )
      // Step 3: Ensure that the form is encrypt mode.
      .andThen(checkFormIsEncryptMode)
      // Step 4: Remove the Stripe account details.
      .andThen(unlinkStripeAccountFromForm)
      .map(() => res.status(StatusCodes.OK).json({ message: 'Success' }))
      .mapErr((error) => {
        logger.error({
          message: 'Error unlinking admin form payment account',
          meta: {
            action: 'handleUnlinkAccount',
            ...createReqMeta(req),
          },
          error,
        })

        const { statusCode, errorMessage } = mapRouteError(error)
        return res.status(statusCode).json({ message: errorMessage })
      })
  )
}

/**
 * Handler for GET /:formId/stripe/validate.
 * @security session
 *
 * @returns 200 when Stripe credentials have been validated
 * @returns 401 when user is not logged in
 * @returns 403 when user does not have permissions to update the form
 * @returns 404 when form to update cannot be found
 * @returns 410 when form to update has been deleted
 * @returns 422 when id of user who is updating the form cannot be found
 * @returns 422 when the form to be updated is not an encrypt mode form
 * @returns 500 when database error occurs
 * @returns 502 when the connected Stripe credentials are invalid
 */
export const handleValidatePaymentAccount: ControllerHandler<{
  formId: string
}> = async (req, res) => {
  const { formId } = req.params
  const sessionUserId = (req.session as AuthedSessionData).user._id

  // Step 1: Retrieve currently logged in user.
  return (
    getPopulatedUserById(sessionUserId)
      .andThen((user) =>
        // Step 2: Retrieve form with write permission check.
        getFormAfterPermissionChecks({
          user,
          formId,
          level: PermissionLevel.Write,
        }),
      )
      // Step 3: Ensure that the form is encrypt mode.
      .andThen(checkFormIsEncryptMode)
      // Step 4: Validate the associated Stripe account.
      .andThen((form) =>
        validateAccount(form.payments_channel.target_account_id),
      )
      .map((account) => res.json({ account }))
      .mapErr((error) => {
        logger.error({
          message: 'Error validating account',
          meta: {
            action: 'handleValidatePaymentAccount',
            ...createReqMeta(req),
          },
          error,
        })

        const { statusCode, errorMessage } = mapRouteError(error)
        return res.status(statusCode).json({ message: errorMessage })
      })
  )
}

/**
 * Private handler for PUT /:formId/payment
 * NOTE: Exported for testing.
 * @precondition Must be preceded by request validation
 * @security session
 *
 * @returns 200 with updated payments
 * @returns 400 when updated payment amount is out of bounds
 * @returns 403 when current user does not have permissions to update the payments
 * @returns 404 when form cannot be found
 * @returns 410 when updating the payments for an archived form
 * @returns 422 when user in session cannot be retrieved from the database
 * @returns 500 when database error occurs
 */
const _handleUpdatePayments: ControllerHandler<
  { formId: string },
  IEncryptedFormDocument['payments_field'] | ErrorDto,
  PaymentsUpdateDto
> = async (req, res) => {
  const { formId } = req.params
  const sessionUserId = (req.session as AuthedSessionData).user._id

  const logMeta = {
    action: '_handleUpdatePayments',
    ...createReqMeta(req),
    userId: sessionUserId,
    formId,
    body: req.body,
  }

  // If getFeatureFlag throws a DatabaseError, we want to log it, but respond
  // to the client as if the flag is not found.
  const featureFlagsListResult = await FeatureFlagService.getEnabledFlags()

  let featureFlagEnabled = false

  if (featureFlagsListResult.isErr()) {
    logger.error({
      message: 'Error occurred whilst retrieving enabled feature flags',
      meta: logMeta,
      error: featureFlagsListResult.error,
    })
  } else {
    featureFlagEnabled = featureFlagsListResult.value.includes(
      featureFlags.payment,
    )
  }

  // Step 1: Retrieve currently logged in user.
  return (
    UserService.getPopulatedUserById(sessionUserId)
      // Step 2: Check if user has 'payment' betaflag
      .andThen((user) =>
        featureFlagEnabled
          ? ok(user)
          : verifyUserBetaflag(user, featureFlags.payment),
      )
      .andThen((user) =>
        // Step 2: Retrieve form with write permission check.
        AuthService.getFormAfterPermissionChecks({
          user,
          formId,
          level: PermissionLevel.Write,
        }),
      )
      .andThen(checkFormIsEncryptMode)
      // Step 3: Check that the payment form has a stripe account connected
      .andThen((form) =>
        form.payments_channel.channel === PaymentChannel.Unconnected
          ? err(new PaymentChannelNotFoundError())
          : ok(form),
      )
      // Step 4: User has permissions, proceed to allow updating of start page
      .andThen(() => AdminFormPaymentService.updatePayments(formId, req.body))
      .map((updatedPayments) =>
        res.status(StatusCodes.OK).json(updatedPayments),
      )
      .mapErr((error) => {
        logger.error({
          message: 'Error occurred when updating payments',
          meta: logMeta,
          error,
        })
        const { errorMessage, statusCode } = mapRouteError(error)
        return res.status(statusCode).json({ message: errorMessage })
      })
  )
}

<<<<<<< HEAD
export const _handleUpdatePaymentsProduct: ControllerHandler<
  { formId: string },
  FormPaymentsFieldV2['products'] | ErrorDto,
  PaymentsProductUpdateDto
> = (req, res) => {
  const { formId } = req.params
  const sessionUserId = (req.session as AuthedSessionData).user._id

  // Step 1: Retrieve currently logged in user.
  return (
    UserService.getPopulatedUserById(sessionUserId)
      // Step 2: Check if user has 'payment' betaflag
      .andThen((user) => verifyUserBetaflag(user, 'payment'))
      .andThen((user) =>
        // Step 2: Retrieve form with write permission check.
        AuthService.getFormAfterPermissionChecks({
          user,
          formId,
          level: PermissionLevel.Write,
        }),
      )
      .andThen(checkFormIsEncryptMode)
      // Step 3: Check that the payment form has a stripe account connected
      .andThen((form) =>
        form.payments_channel.channel === PaymentChannel.Unconnected
          ? err(new PaymentChannelNotFoundError())
          : ok(form),
      )
      // Step 4: User has permissions, proceed to allow updating of start page
      .andThen(() => AdminFormService.updatePaymentsProduct(formId, req.body))
      .map((updatedPayments) =>
        res
          .status(StatusCodes.OK)
          .json((updatedPayments as FormPaymentsFieldV2).products),
      )
      .mapErr((error) => {
        logger.error({
          message: 'Error occurred when updating payments product',
          meta: {
            action: '_handleUpdatePaymentsProduct',
            ...createReqMeta(req),
            userId: sessionUserId,
            formId,
            body: req.body,
          },
          error,
        })
        const { errorMessage, statusCode } = mapRouteError(error)
        return res.status(statusCode).json({ message: errorMessage })
      })
  )
}
=======
export const handleUpdatePaymentsForTest = _handleUpdatePayments

const JoiInt = Joi.number().integer()
const updatePaymentsValidator = celebrate({
  [Segments.BODY]: {
    enabled: Joi.boolean().required(),
    payment_type: Joi.when('enabled', {
      is: Joi.equal(true),
      then: Joi.string()
        .allow(...Object.values(PaymentType))
        .required(),
      otherwise: Joi.string().trim().allow(''),
    }),
    amount_cents: Joi.when('enabled', {
      is: Joi.equal(true),
      then: Joi.when('payment_type', {
        is: Joi.equal(PaymentType.Fixed),
        then: JoiInt.min(paymentConfig.minPaymentAmountCents)
          .max(paymentConfig.maxPaymentAmountCents)
          .required(),
        otherwise: JoiInt,
      }),
      otherwise: JoiInt,
    }),

    min_amount: Joi.when('enabled', {
      is: Joi.equal(true),
      then: Joi.when('payment_type', {
        is: Joi.equal(PaymentType.Variable),
        then: JoiInt.positive()
          .min(paymentConfig.minPaymentAmountCents)
          .required(),
        otherwise: JoiInt,
      }),
      otherwise: JoiInt,
    }),

    max_amount: Joi.when('enabled', {
      is: Joi.equal(true),
      then: Joi.when('payment_type', {
        is: Joi.equal(PaymentType.Variable),
        then: JoiInt.positive()
          .min(Joi.ref('min_amount'))
          .max(paymentConfig.maxPaymentAmountCents)
          .required(),
        otherwise: JoiInt,
      }),
      otherwise: JoiInt,
    }),

    description: Joi.when('enabled', {
      is: Joi.equal(true),
      then: Joi.string().trim().allow(''),
      otherwise: Joi.string().trim().allow(''),
    }),
    name: Joi.when('enabled', {
      is: Joi.equal(true),
      then: Joi.string().trim().required(),
      otherwise: Joi.string().trim().allow(''),
    }),
  },
})
>>>>>>> 0409f505

/**
 * Handler for PUT /:formId/payment
 */

const PositiveIntWhenEnabledElseAnyInt = Joi.when('enabled', {
  is: Joi.equal(true),
  then: Joi.number().integer().positive().required(),
  otherwise: Joi.number().integer(),
})

export const handleUpdatePayments = [
<<<<<<< HEAD
  celebrate({
    [Segments.BODY]: {
      // common fields
      enabled: Joi.boolean().required(),
      description: Joi.when('enabled', {
        is: Joi.equal(true),
        then: Joi.string().required(),
        otherwise: Joi.string().allow(''),
      }),

      // v1 fields
      amount_cents: Joi.when('version', {
        switch: [
          { is: 1, then: PositiveIntWhenEnabledElseAnyInt },
          { is: 2, then: Joi.any() },
        ],
      }),
      // end v1 fields

      version: Joi.number().required(),
      // v2 fields
      products_meta: Joi.when('version', {
        switch: [
          { is: 1, then: Joi.any() },
          {
            is: 2,
            then: {
              multi_product: Joi.bool().required(),
            },
          },
        ],
      }),

      products: Joi.when('version', {
        switch: [
          { is: 1, then: Joi.any() },
          {
            is: 2,
            then: Joi.any(),
          },
        ],
      }),
    },
  }),
  _handleUpdatePayments,
] as ControllerHandler[]

/**
 * Handler for PUT /:formId/payment/products
 */
export const handleUpdatePaymentsProduct = [
  // TODO: populate actual products
  // celebrate({
  //   [Segments.BODY]: {
  //     // v2 fields
  //     products: {} Joi.string().required(),
  //   },
  // }),
  _handleUpdatePaymentsProduct,
] as ControllerHandler[]
=======
  updatePaymentsValidator,
  _handleUpdatePayments,
] as ControllerHandler[]

export const handleGetPaymentGuideLink: ControllerHandler = async (
  req,
  res,
) => {
  const sessionUserId = (req.session as AuthedSessionData).user._id

  const logMeta = {
    action: 'handleGetPaymentGuideLink',
    ...createReqMeta(req),
    userId: sessionUserId,
  }

  // If getFeatureFlag throws a DatabaseError, we want to log it, but respond
  // to the client as if the flag is not found.
  const featureFlagsListResult = await FeatureFlagService.getEnabledFlags()

  let featureFlagEnabled = false

  if (featureFlagsListResult.isErr()) {
    logger.error({
      message: 'Error occurred whilst retrieving enabled feature flags',
      meta: logMeta,
      error: featureFlagsListResult.error,
    })
  } else {
    featureFlagEnabled = featureFlagsListResult.value.includes(
      featureFlags.payment,
    )
  }

  // Step 1: Retrieve currently logged in user.
  return (
    UserService.getPopulatedUserById(sessionUserId)
      // Step 2: Check if user has 'payment' betaflag
      .andThen((user) =>
        featureFlagEnabled
          ? ok(user)
          : verifyUserBetaflag(user, featureFlags.payment),
      )
      // Step 3: User has permissions, proceed to get payment guide link
      .map(() =>
        res
          .status(StatusCodes.OK)
          .json(AdminFormPaymentService.getPaymentGuideLink()),
      )
      .mapErr((error) => {
        logger.error({
          message: 'Error checking if payment feature is enabled',
          meta: logMeta,
          error,
        })

        const { statusCode, errorMessage } = mapRouteError(error)
        return res.status(statusCode).json({ message: errorMessage })
      })
  )
}
>>>>>>> 0409f505
<|MERGE_RESOLUTION|>--- conflicted
+++ resolved
@@ -8,7 +8,6 @@
 import { featureFlags } from '../../../../../shared/constants'
 import {
   ErrorDto,
-  FormPaymentsFieldV2,
   PaymentChannel,
   PaymentsProductUpdateDto,
   PaymentsUpdateDto,
@@ -313,10 +312,9 @@
   )
 }
 
-<<<<<<< HEAD
 export const _handleUpdatePaymentsProduct: ControllerHandler<
   { formId: string },
-  FormPaymentsFieldV2['products'] | ErrorDto,
+  IEncryptedFormDocument['payments_field']['products'] | ErrorDto,
   PaymentsProductUpdateDto
 > = (req, res) => {
   const { formId } = req.params
@@ -343,12 +341,13 @@
           : ok(form),
       )
       // Step 4: User has permissions, proceed to allow updating of start page
-      .andThen(() => AdminFormService.updatePaymentsProduct(formId, req.body))
-      .map((updatedPayments) =>
-        res
-          .status(StatusCodes.OK)
-          .json((updatedPayments as FormPaymentsFieldV2).products),
-      )
+      .andThen(() =>
+        AdminFormPaymentService.updatePaymentsProduct(formId, req.body),
+      )
+      .map((updatedPayments) => {
+        if (updatedPayments.payment_type !== PaymentType.Products) return
+        return res.status(StatusCodes.OK).json(updatedPayments.products)
+      })
       .mapErr((error) => {
         logger.error({
           message: 'Error occurred when updating payments product',
@@ -366,7 +365,6 @@
       })
   )
 }
-=======
 export const handleUpdatePaymentsForTest = _handleUpdatePayments
 
 const JoiInt = Joi.number().integer()
@@ -427,68 +425,28 @@
       then: Joi.string().trim().required(),
       otherwise: Joi.string().trim().allow(''),
     }),
+
+    products_meta: Joi.when('enabled', {
+      is: Joi.equal(true),
+      then: Joi.when('payment_type', {
+        is: Joi.equal(PaymentType.Products),
+        then: Joi.required(),
+        otherwise: Joi.any(),
+      }),
+      otherwise: Joi.any(),
+    }),
+
+    products: Joi.when('enabled', {
+      is: Joi.equal(true),
+      then: Joi.when('payment_type', {
+        is: Joi.equal(PaymentType.Products),
+        then: Joi.required(),
+        otherwise: Joi.any(),
+      }),
+      otherwise: Joi.any(),
+    }),
   },
 })
->>>>>>> 0409f505
-
-/**
- * Handler for PUT /:formId/payment
- */
-
-const PositiveIntWhenEnabledElseAnyInt = Joi.when('enabled', {
-  is: Joi.equal(true),
-  then: Joi.number().integer().positive().required(),
-  otherwise: Joi.number().integer(),
-})
-
-export const handleUpdatePayments = [
-<<<<<<< HEAD
-  celebrate({
-    [Segments.BODY]: {
-      // common fields
-      enabled: Joi.boolean().required(),
-      description: Joi.when('enabled', {
-        is: Joi.equal(true),
-        then: Joi.string().required(),
-        otherwise: Joi.string().allow(''),
-      }),
-
-      // v1 fields
-      amount_cents: Joi.when('version', {
-        switch: [
-          { is: 1, then: PositiveIntWhenEnabledElseAnyInt },
-          { is: 2, then: Joi.any() },
-        ],
-      }),
-      // end v1 fields
-
-      version: Joi.number().required(),
-      // v2 fields
-      products_meta: Joi.when('version', {
-        switch: [
-          { is: 1, then: Joi.any() },
-          {
-            is: 2,
-            then: {
-              multi_product: Joi.bool().required(),
-            },
-          },
-        ],
-      }),
-
-      products: Joi.when('version', {
-        switch: [
-          { is: 1, then: Joi.any() },
-          {
-            is: 2,
-            then: Joi.any(),
-          },
-        ],
-      }),
-    },
-  }),
-  _handleUpdatePayments,
-] as ControllerHandler[]
 
 /**
  * Handler for PUT /:formId/payment/products
@@ -503,7 +461,11 @@
   // }),
   _handleUpdatePaymentsProduct,
 ] as ControllerHandler[]
-=======
+
+/**
+ * Handler for PUT /:formId/payment
+ */
+export const handleUpdatePayments = [
   updatePaymentsValidator,
   _handleUpdatePayments,
 ] as ControllerHandler[]
@@ -564,5 +526,4 @@
         return res.status(statusCode).json({ message: errorMessage })
       })
   )
-}
->>>>>>> 0409f505
+}