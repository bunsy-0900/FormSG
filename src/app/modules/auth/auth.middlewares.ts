import { celebrate, Joi, Segments } from 'celebrate'
import { AuthedSessionData } from 'express-session'
import { StatusCodes } from 'http-status-codes'

import { createLoggerWithLabel } from '../../config/logger'
import { createReqMeta } from '../../utils/request'
import { ControllerHandler } from '../core/core.types'

import { getUserByApiKey } from './auth.service'
<<<<<<< HEAD
import { isUserInSession, mapRouteExternalApiError } from './auth.utils'
import { API_KEY_SEPARATOR, BEARER_SEPARATOR, BEARER_STRING } from './constants'
=======
import {
  isCronPaymentAuthValid,
  isUserInSession,
  mapRoutePublicApiError,
} from './auth.utils'
>>>>>>> 50d8d1cb

const logger = createLoggerWithLabel(module)

/**
 * Middleware that only allows authenticated users to pass through to the next
 * handler.
 * @returns next if user exists in session
 * @returns 401 if user does not exist in session
 */
export const withUserAuthentication: ControllerHandler = (req, res, next) => {
  if (isUserInSession(req.session)) {
    return next()
  }

  return res
    .status(StatusCodes.UNAUTHORIZED)
    .json({ message: 'User is unauthorized.' })
}

/**
 * Logs all admin actions which change database state (i.e. non-GET requests)
 * @returns next
 */
export const logAdminAction: ControllerHandler<{ formId: string }> = async (
  req,
  res,
  next,
) => {
  const sessionUserId = (req.session as AuthedSessionData).user._id
  const body = req.body
  const method = req.method
  const query = req.query
  const { formId } = req.params

  if (req.method.toLowerCase() !== 'get') {
    logger.info({
      message: 'Admin attempting to make changes',
      meta: {
        action: 'logAdminAction',
        method,
        ...createReqMeta(req),
        sessionUserId,
        formId,
        query,
        body,
      },
    })
  }

  return next()
}

export const validateCheckUserParams = celebrate({
  [Segments.BODY]: Joi.object().keys({
    email: Joi.string()
      .required()
      .email()
      .message('Please enter a valid email')
      .lowercase(),
  }),
})

export const validateLoginSendOtpParams = celebrate({
  [Segments.BODY]: Joi.object().keys({
    email: Joi.string()
      .required()
      .email()
      .message('Please enter a valid email')
      .lowercase(),
  }),
})

export const validateVerifyOtpParams = celebrate({
  [Segments.BODY]: Joi.object().keys({
    email: Joi.string()
      .required()
      .email()
      .message('Please enter a valid email')
      .lowercase(),
    otp: Joi.string()
      .required()
      .regex(/^\d{6}$/)
      .message('Please enter a valid OTP'),
  }),
})

<<<<<<< HEAD
=======
export const withCronPaymentSecretAuthentication: ControllerHandler = (
  req,
  res,
  next,
) => {
  if (isCronPaymentAuthValid(req.headers)) {
    return next()
  }

  return res
    .status(StatusCodes.UNAUTHORIZED)
    .json({ message: 'Request is unauthorized.' })
}

type bearerTokenRegExpMatchArray =
  | null
  | (RegExpMatchArray & {
      groups: {
        token: string
      }
    })

type apiKeyRegExpMatchArray =
  | null
  | (RegExpMatchArray & {
      groups: {
        userId: string
      }
    })

>>>>>>> 50d8d1cb
/**
 * Middleware that only allows users with a valid bearer token to pass through to the next handler
 */
export const authenticateApiKey: ControllerHandler = (req, res, next) => {
  const authorizationHeader = req.headers.authorization
  if (!authorizationHeader) {
    return res
      .status(StatusCodes.UNAUTHORIZED)
      .json({ message: 'Authorisation header is missing' })
  }
<<<<<<< HEAD
  const [bearerString, apiKey] = authorizationHeader.split(BEARER_SEPARATOR)
  if (bearerString !== BEARER_STRING) {
=======
  const bearerMatch = authorizationHeader.match(
    /^Bearer (?<token>\S+)$/,
  ) as bearerTokenRegExpMatchArray
  if (!bearerMatch) {
>>>>>>> 50d8d1cb
    return res
      .status(StatusCodes.BAD_REQUEST)
      .json({ message: 'Invalid authorisation header format' })
  }
<<<<<<< HEAD
  const splitApiKey = apiKey.split(API_KEY_SEPARATOR)
  if (splitApiKey.length !== 4) {
=======

  // Note: testing the exact token format is not needed
  // The minimum knowledge needed about the format is to extract the userId
  // Other than that, invalid tokens will simply fail hash comparison
  const apiKeyMatch = bearerMatch.groups.token.match(
    /^(\w+)_(v\d+)_(?<userId>[0-9a-f]{24})_([a-z0-9/.+]+=*)$/i,
  ) as apiKeyRegExpMatchArray
  if (!apiKeyMatch) {
>>>>>>> 50d8d1cb
    return res
      .status(StatusCodes.BAD_REQUEST)
      .json({ message: 'Invalid API key format' })
  }
<<<<<<< HEAD
  const [apiEnv, apiVersion, userId, token] = splitApiKey
=======
>>>>>>> 50d8d1cb
  logger.info({
    message: 'User attempting to authenticate using API key',
    meta: {
      action: 'authenticateApiKey',
<<<<<<< HEAD
      apiEnv,
      apiVersion,
      user: userId,
    },
  })
  return getUserByApiKey(userId, token)
=======
      userId: apiKeyMatch.groups.userId,
      token: bearerMatch.groups.token,
    },
  })
  return getUserByApiKey(apiKeyMatch.groups.userId, bearerMatch.groups.token)
>>>>>>> 50d8d1cb
    .map((user) => {
      if (!user) {
        return res
          .status(StatusCodes.UNAUTHORIZED)
          .json({ message: 'Invalid API key' })
      }
<<<<<<< HEAD
      req.session.user = { _id: user.id }
      return next()
    })
    .mapErr((error) => {
      const { errorMessage, statusCode } = mapRouteExternalApiError(error)
=======
      req.session.user = { _id: user._id }
      // TODO: update apiToken lastUsedAt in DB for the user
      return next()
    })
    .mapErr((error) => {
      const { errorMessage, statusCode } = mapRoutePublicApiError(error)
>>>>>>> 50d8d1cb
      return res.status(statusCode).json({ message: errorMessage })
    })
}<|MERGE_RESOLUTION|>--- conflicted
+++ resolved
@@ -7,16 +7,11 @@
 import { ControllerHandler } from '../core/core.types'
 
 import { getUserByApiKey } from './auth.service'
-<<<<<<< HEAD
-import { isUserInSession, mapRouteExternalApiError } from './auth.utils'
-import { API_KEY_SEPARATOR, BEARER_SEPARATOR, BEARER_STRING } from './constants'
-=======
 import {
   isCronPaymentAuthValid,
   isUserInSession,
   mapRoutePublicApiError,
 } from './auth.utils'
->>>>>>> 50d8d1cb
 
 const logger = createLoggerWithLabel(module)
 
@@ -103,8 +98,6 @@
   }),
 })
 
-<<<<<<< HEAD
-=======
 export const withCronPaymentSecretAuthentication: ControllerHandler = (
   req,
   res,
@@ -135,7 +128,6 @@
       }
     })
 
->>>>>>> 50d8d1cb
 /**
  * Middleware that only allows users with a valid bearer token to pass through to the next handler
  */
@@ -146,23 +138,14 @@
       .status(StatusCodes.UNAUTHORIZED)
       .json({ message: 'Authorisation header is missing' })
   }
-<<<<<<< HEAD
-  const [bearerString, apiKey] = authorizationHeader.split(BEARER_SEPARATOR)
-  if (bearerString !== BEARER_STRING) {
-=======
   const bearerMatch = authorizationHeader.match(
     /^Bearer (?<token>\S+)$/,
   ) as bearerTokenRegExpMatchArray
   if (!bearerMatch) {
->>>>>>> 50d8d1cb
     return res
       .status(StatusCodes.BAD_REQUEST)
       .json({ message: 'Invalid authorisation header format' })
   }
-<<<<<<< HEAD
-  const splitApiKey = apiKey.split(API_KEY_SEPARATOR)
-  if (splitApiKey.length !== 4) {
-=======
 
   // Note: testing the exact token format is not needed
   // The minimum knowledge needed about the format is to extract the userId
@@ -171,53 +154,31 @@
     /^(\w+)_(v\d+)_(?<userId>[0-9a-f]{24})_([a-z0-9/.+]+=*)$/i,
   ) as apiKeyRegExpMatchArray
   if (!apiKeyMatch) {
->>>>>>> 50d8d1cb
     return res
       .status(StatusCodes.BAD_REQUEST)
       .json({ message: 'Invalid API key format' })
   }
-<<<<<<< HEAD
-  const [apiEnv, apiVersion, userId, token] = splitApiKey
-=======
->>>>>>> 50d8d1cb
   logger.info({
     message: 'User attempting to authenticate using API key',
     meta: {
       action: 'authenticateApiKey',
-<<<<<<< HEAD
-      apiEnv,
-      apiVersion,
-      user: userId,
-    },
-  })
-  return getUserByApiKey(userId, token)
-=======
       userId: apiKeyMatch.groups.userId,
       token: bearerMatch.groups.token,
     },
   })
   return getUserByApiKey(apiKeyMatch.groups.userId, bearerMatch.groups.token)
->>>>>>> 50d8d1cb
     .map((user) => {
       if (!user) {
         return res
           .status(StatusCodes.UNAUTHORIZED)
           .json({ message: 'Invalid API key' })
       }
-<<<<<<< HEAD
-      req.session.user = { _id: user.id }
-      return next()
-    })
-    .mapErr((error) => {
-      const { errorMessage, statusCode } = mapRouteExternalApiError(error)
-=======
       req.session.user = { _id: user._id }
       // TODO: update apiToken lastUsedAt in DB for the user
       return next()
     })
     .mapErr((error) => {
       const { errorMessage, statusCode } = mapRoutePublicApiError(error)
->>>>>>> 50d8d1cb
       return res.status(statusCode).json({ message: errorMessage })
     })
 }