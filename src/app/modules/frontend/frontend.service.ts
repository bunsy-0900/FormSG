--- conflicted
+++ resolved
@@ -35,14 +35,11 @@
       config.reactMigration.removeAdminInfoboxThreshold,
     removeRespondentsInfoboxThreshold:
       config.reactMigration.removeRespondentsInfoboxThreshold,
-<<<<<<< HEAD
     stripePublishableKey: paymentConfig.stripePublishableKey,
     maxPaymentAmountCents: paymentConfig.maxPaymentAmountCents,
     minPaymentAmountCents: paymentConfig.minPaymentAmountCents,
-=======
 
     // TODO (#5826): Toggle to use fetch for submissions instead of axios. Remove once network error is resolved
     useFetchForSubmissions: config.reactMigration.useFetchForSubmissions,
->>>>>>> c4754885
   }
 }