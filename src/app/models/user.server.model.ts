import { parsePhoneNumberFromString } from 'libphonenumber-js/mobile'
import { MongoError } from 'mongodb'
import { CallbackError, Mongoose, Schema } from 'mongoose'
import validator from 'validator'

import {
  AgencyDocument,
  IUser,
  IUserModel,
  IUserSchema,
  PublicUser,
} from '../../types'

import getAgencyModel, { AGENCY_SCHEMA_ID } from './agency.server.model'

export const USER_SCHEMA_ID = 'User'

const compileUserModel = (db: Mongoose) => {
  const Agency = getAgencyModel(db)

  const UserSchema: Schema<IUserSchema, IUserModel> = new Schema(
    {
      email: {
        type: String,
        // Ensure lowercase email addresses are stored in the database.
        set: (v: string) => v.toLowerCase(),
        // eslint-disable-next-line @typescript-eslint/ban-ts-comment
        // @ts-ignore
        trim: true,
        unique: true,
        required: 'Please enter your email',
        validate: {
          // Check if email entered exists in the Agency collection
          validator: async (value: string) => {
            if (!validator.isEmail(value)) {
              return false
            }

            const emailDomain = value.split('@').pop()
            try {
              const agency = await Agency.findOne({ emailDomain })
              return !!agency
            } catch {
              return false
            }
          },
          message: 'This email is not a valid agency email',
        },
      },
      agency: {
        type: Schema.Types.ObjectId,
        ref: AGENCY_SCHEMA_ID,
        required: 'Agency is required',
      },
      contact: {
        type: String,
        validate: {
          // Check if phone number is valid.
          validator: function (value: string) {
            const phoneNumber = parsePhoneNumberFromString(value)
            if (!phoneNumber) return false
            return phoneNumber.isValid()
          },
          message: (props: { value: string }) =>
            `${props.value} is not a valid mobile number`,
        },
      },
      lastAccessed: Date,
      updatedAt: {
        type: Date,
        default: () => Date.now(),
      },
      betaFlags: {
        payment: Boolean,
      },
      flags: {
        lastSeenFeatureUpdateVersion: Number,
      },
<<<<<<< HEAD
      apiKeyHash: {
        type: String,
=======
      apiToken: {
        keyHash: {
          type: String,
        },
        createdAt: Date,
        lastUsedAt: Date,
>>>>>>> 50d8d1cb
      },
    },
    {
      timestamps: {
        createdAt: 'created',
        updatedAt: false,
      },
    },
  )

  // Hooks
  /**
   * Unique key violation custom error middleware.
   *
   * Used because the `unique` schema option is not a validator, and will not
   * throw a ValidationError. Instead, another error will be thrown, which will
   * have to be caught here to output the expected error message.
   *
   * See: https://masteringjs.io/tutorials/mongoose/e11000-duplicate-key.
   */
  UserSchema.post<IUserSchema>(
    'save',
    function (err: Error, _doc: unknown, next: (err?: CallbackError) => void) {
      if (err) {
        if (err.name === 'MongoError' && (err as MongoError)?.code === 11000) {
          next(new Error('Account already exists with this email'))
        } else {
          next(err)
        }
      } else {
        next()
      }
    },
  )

  // Methods
  UserSchema.methods.getPublicView = function (): PublicUser {
    // Return public view of nested agency document if populated.
    return {
      agency: this.populated('agency')
        ? (this.agency as AgencyDocument).getPublicView()
        : this.agency,
    }
  }

  // Statics
  /**
   * Upserts given user details into User collection.
   */
  UserSchema.statics.upsertUser = async function (
    upsertParams: Pick<IUser, 'email' | 'agency' | 'lastAccessed'>,
  ) {
    return this.findOneAndUpdate(
      { email: upsertParams.email },
      { $set: upsertParams },
      {
        upsert: true,
        new: true,
        runValidators: true,
        setDefaultsOnInsert: true,
      },
    ).populate({
      path: 'agency',
      model: AGENCY_SCHEMA_ID,
    })
  }

  /**
   * Finds the contact numbers for all given email addresses which exist in the
   * User collection.
   */
  UserSchema.statics.findContactNumbersByEmails = async function (
    emails: string[],
  ) {
    return this.find()
      .where('email')
      .in(emails)
      .select('email contact -_id')
      .lean()
      .exec()
  }

  return db.model<IUserSchema, IUserModel>(USER_SCHEMA_ID, UserSchema)
}

/**
 * Retrieves the User model on the given Mongoose instance. If the model is
 * not registered yet, the model will be registered and returned.
 * @param db The mongoose instance to retrieve the User model from
 * @returns The User model
 */
const getUserModel = (db: Mongoose): IUserModel => {
  try {
    return db.model(USER_SCHEMA_ID) as IUserModel
  } catch {
    return compileUserModel(db)
  }
}

export default getUserModel<|MERGE_RESOLUTION|>--- conflicted
+++ resolved
@@ -76,17 +76,12 @@
       flags: {
         lastSeenFeatureUpdateVersion: Number,
       },
-<<<<<<< HEAD
-      apiKeyHash: {
-        type: String,
-=======
       apiToken: {
         keyHash: {
           type: String,
         },
         createdAt: Date,
         lastUsedAt: Date,
->>>>>>> 50d8d1cb
       },
     },
     {
