--- conflicted
+++ resolved
@@ -31,64 +31,6 @@
   res,
 ) => {
   // Attempt to fetch from s3 bucket
-<<<<<<< HEAD
-  try {
-    const { data } = await axios.get(
-      `${config.aws.staticAssetsBucketUrl}${req.originalUrl}`,
-      {
-        responseType: 'stream',
-      },
-    )
-    // If get request succeeds pipe the data back
-    logger.info({
-      message: 'Serving static asset from S3',
-      meta: {
-        action: 'catchNonExistentStaticRoutesMiddleware',
-        url: req.originalUrl,
-      },
-    })
-    data.pipe(res)
-  } catch (err) {
-    // Else return 404
-    logger.error({
-      message: 'Static asset not found in S3',
-      meta: {
-        action: 'catchNonExistentStaticRoutesMiddleware',
-        url: req.originalUrl,
-      },
-      // Log original error returned from s3
-      error: err,
-    })
-    res.sendStatus(StatusCodes.NOT_FOUND)
-  }
-}
-
-// Assume 'not found' in the error msgs is a 404. this is somewhat silly, but valid, you can do whatever you like, set properties, use instanceof etc.
-const genericErrorHandlerMiddleware: ErrorRequestHandler = function (
-  err,
-  req,
-  res,
-  next,
-) {
-  // If headers have already been sent, don't send again
-  if (res.headersSent) {
-    return
-  }
-
-  // If the error object doesn't exists
-  if (!err) {
-    return next()
-  } else {
-    const genericErrorMessage =
-      'Apologies, something odd happened. Please try again later!'
-
-    const log_meta = {
-      action: 'genericErrorHandlerMiddleware',
-      // formId is only present for Joi validated routes that require it
-      formId: get(req, 'form._id', null),
-    }
-
-=======
 
   try {
     const { data, status, headers } = await axios.get(
@@ -148,7 +90,6 @@
       ...createReqMeta(req),
     }
 
->>>>>>> 9c66bace
     // Error page
     if (isCelebrateError(err)) {
       logger.error({
