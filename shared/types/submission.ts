import type { Opaque, RequireAtLeastOne } from 'type-fest'
import { z } from 'zod'

import { ErrorDto } from './core'
import { FormFieldDto, MyInfoAttribute } from './field'
import { FormAuthType } from './form/form'
import { DateString } from './generic'
import { EmailResponse, FieldResponse, MobileResponse } from './response'
import { Payment } from './payment'
export type SubmissionId = Opaque<string, 'SubmissionId'>
export const SubmissionId = z.string() as unknown as z.Schema<SubmissionId>

export enum SubmissionType {
  Email = 'emailSubmission',
  Encrypt = 'encryptSubmission',
}

export const SubmissionBase = z.object({
  form: z.string(),
  authType: z.nativeEnum(FormAuthType),
  myInfoFields: z.array(z.nativeEnum(MyInfoAttribute)).optional(),
  submissionType: z.nativeEnum(SubmissionType),
  paymentPending: z.boolean().optional(),
  // TODO: change to object if string doesn't work
  paymentId: z.string(),
})
export type SubmissionBase = z.infer<typeof SubmissionBase>

/**
 * Email mode submission typings as stored in the database.
 */
export interface EmailModeSubmissionBase extends SubmissionBase {
  submissionType: SubmissionType.Email
  recipientEmails: string[]
  responseHash: string
  responseSalt: string
  hasBounced: boolean
}

export const WebhookResponse = z.object({
  webhookUrl: z.string(),
  signature: z.string(),
  response: z.object({
    status: z.number(),
    headers: z.string(),
    data: z.string(),
  }),
})

export type WebhookResponse = z.infer<typeof WebhookResponse>

/**
 * Storage mode submission typings as stored in the database.
 */

export const StorageModeSubmissionBase = SubmissionBase.extend({
  submissionType: z.literal(SubmissionType.Encrypt),
  encryptedContent: z.string(),
  verifiedContent: z.string().optional(),
  attachmentMetadata: z.map(z.string(), z.string()).optional(),
  version: z.number(),
  webhookResponses: z.array(WebhookResponse).optional(),
})
export type StorageModeSubmissionBase = z.infer<
  typeof StorageModeSubmissionBase
>

export type StorageModeSubmissionDto = {
  refNo: SubmissionId
  submissionTime: string
  content: string
  verified?: string
  attachmentMetadata: Record<string, string>
  version: number
}

export const StorageModeSubmissionStreamDto = StorageModeSubmissionBase.pick({
  encryptedContent: true,
  verifiedContent: true,
  version: true,
}).extend({
  attachmentMetadata: z.record(z.string()),
  _id: SubmissionId,
  created: DateString,
})

export type StorageModeSubmissionStreamDto = z.infer<
  typeof StorageModeSubmissionStreamDto
>

export type StorageModeSubmissionMetadata = {
  number: number
  refNo: SubmissionId
  /** Not a DateString, format is `Do MMM YYYY, h:mm:ss a` */
  submissionTime: string
}

export type StorageModeSubmissionMetadataList = {
  metadata: StorageModeSubmissionMetadata[]
  count: number
}

export type SubmissionResponseDto = {
  message: string
  submissionId: string
<<<<<<< HEAD
  paymentClientSecret?: string
  paymentPublishableKey?: string
=======
  // Timestamp is given as ms from epoch
  timestamp: number
>>>>>>> 9c66bace
}

export type SubmissionErrorDto = ErrorDto & { spcpSubmissionFailure?: true }

export type SubmissionCountQueryDto =
  | {
      startDate: DateString
      endDate: DateString
    }
  | undefined

export type FormSubmissionMetadataQueryDto = RequireAtLeastOne<
  {
    page: number
    submissionId: string
  },
  'page' | 'submissionId'
>

/**
 * Shape of email form submissions
 */
export type EmailModeSubmissionContentDto = {
  responses: FieldResponse[]
}

export type StorageModeAttachment = {
  encryptedFile?: {
    binary: string
    nonce: string
    submissionPublicKey: string
  }
}

export type StorageModeAttachmentsMap = Record<
  FormFieldDto['_id'],
  StorageModeAttachment
>

export type StorageModeSubmissionContentDto = {
  // Storage mode only allows
  // 1. verifiable responses in order to validate signatures.
  // 2. email fields with autoreply to send form fillers their response.
  responses: Pick<
    EmailResponse | MobileResponse,
    'fieldType' | '_id' | 'answer' | 'signature'
  >[]
  encryptedContent: string
  attachments?: StorageModeAttachmentsMap
  version: number
}

export type StorageModePaymentSubmissionDto = Payment<|MERGE_RESOLUTION|>--- conflicted
+++ resolved
@@ -103,13 +103,10 @@
 export type SubmissionResponseDto = {
   message: string
   submissionId: string
-<<<<<<< HEAD
+  // Timestamp is given as ms from epoch
+  timestamp: number
   paymentClientSecret?: string
   paymentPublishableKey?: string
-=======
-  // Timestamp is given as ms from epoch
-  timestamp: number
->>>>>>> 9c66bace
 }
 
 export type SubmissionErrorDto = ErrorDto & { spcpSubmissionFailure?: true }
