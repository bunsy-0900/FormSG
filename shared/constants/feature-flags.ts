--- conflicted
+++ resolved
@@ -5,11 +5,8 @@
   validateStripeEmailDomain: 'validateStripeEmailDomain' as const,
   myinfoSgid: 'myinfo-sgid' as const,
   chartsMaxResponseCount: 'charts-max-response-count' as const,
-<<<<<<< HEAD
   magicFormBuilder: 'magic-form-builder' as const,
   magicFormBuilderPDF: 'magic-form-builder-pdf-button' as const,
   magicFormBuilderPrompt: 'magic-form-builder-prompt-button' as const,
-=======
   addingTwilioDisabled: 'adding-twilio-disabled' as const,
->>>>>>> 8acf5498
 }